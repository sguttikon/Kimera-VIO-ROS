<launch>
  <!-- General Kimera-VIO-ROS launch file. Change arguments in your own launch
  file and include this one to launch KimeraVIO on the dataset of your choice -->
  <arg name="dataset_name" default="Euroc"/>
  <!-- If you want to run the pipeline in parallel vs sequential mode -->
  <arg name="parallel" default="true" />
  <!-- If False, parses the given rosbag, otw it plays the rosbage -->
  <arg name="online" default="true" />
  <!-- !!!! VIT !!!! This should be true when running online with a rosbag publishing clock,
  but false when parsing rosbag? Needs rosbag to be publishing clock -->
  <param name="use_sim_time" value="true"/>
  <arg name="rosbag_path" unless="$(arg online)"/>

  <!-- Use CameraInfo topics to get parameters, instead of yaml files -->
  <arg name="use_online_cam_params" default="false"/>

  <!-- If true, SparkVio will log output of all modules to the
       'log_output_path' location. -->
  <arg name="log_output" default="false"/>
  <arg name="log_output_path"
       default="$(find kimera_vio_ros)/output_logs/"/>
  <!-- If true, log ground-truth poses to a csv file using the
       gt_logger_node, and processing data from the gt_topic rostopic -->
  <arg name="log_gt_data" default="false"/>
  <arg name="gt_topic" if="$(arg log_gt_data)"
       default="ground_truth_odometry_topic"/>

  <!-- If true, SparkVio will enable the LoopClosureDetector module. -->
  <arg name="use_lcd" default="false"/>

  <!-- Parameters -->
  <!-- each dataset has its own set of parameter files -->
  <!-- the parameters are set in param folder, ordered by the dataset's name -->
  <arg name="params_folder"
<<<<<<< HEAD
       value="$(find kimera_vio_ros)/param/$(arg dataset_name)"/>
=======
                       value="$(find kimera_vio)/params/$(arg dataset_name)"/>
>>>>>>> 856cf234

  <!-- Specify the absolute path to the vocabulary file. -->
  <!-- This is usually in the VIO directory (VIO/vocabulary/ORBvoc.yml). -->
  <arg name="path_to_vocab" default="$(find kimera_vio)/vocabulary/ORBvoc.yml"/>

  <!-- Subscribed Topics -->
  <arg name="left_cam_topic"                    default="/cam0/image_raw"/>
  <arg name="left_cam_info_topic"               default="/cam0/camera_info"/>
  <arg name="right_cam_topic"                   default="/cam1/image_raw"/>
  <arg name="right_cam_info_topic"              default="/cam1/camera_info"/>
  <arg name="imu_topic"                         default="/imu0"/>
  <!-- Empty string ("") means no ground-truth available. Used for init if
   requested to do ground-truth initialization. -->
  <arg name="odometry_ground_truth_topic"       default=""/>

  <!-- Frame IDs -->
  <arg name="world_frame_id"     default="world"/>
  <arg name="base_link_frame_id" default="base_link"/>
  <arg name="map_frame_id"       default="map"/>
  <arg name="left_cam_frame_id"  default="left_cam"/>
  <arg name="right_cam_frame_id" default="right_cam"/>

  <!-- General parameters -->
  <arg name="verbosity"    default="0" />
  <!-- 0: for vanilla VIO, 1: for regular VIO -->
  <arg name="backend_type" default="1" />
  <!-- Visualize pipeline output in OpenCV. -->
  <!-- Note that this is duplicated from the flags file -->
  <arg name="visualize"    default="false" />

  <!-- Launch main node  -->
  <node name="kimera_vio_ros_node" pkg="kimera_vio_ros" type="kimera_vio_ros_node"
        output="screen" ns="kimera_vio_ros"
        args="--left_cam_params_path=$(arg params_folder)/LeftCameraParams.yaml
              --right_cam_params_path=$(arg params_folder)/RightCameraParams.yaml
              --imu_params_path=$(arg params_folder)/ImuParams.yaml
              --backend_params_path=$(arg params_folder)/regularVioParameters.yaml
              --frontend_params_path=$(arg params_folder)/trackerParameters.yaml
              --use_lcd=$(arg use_lcd)
              --lcd_params_path=$(arg params_folder)/LCDParameters.yaml
              --vocabulary_path=$(arg path_to_vocab)
              --flagfile=$(arg params_folder)/flags/Mesher.flags
              --flagfile=$(arg params_folder)/flags/VioBackEnd.flags
              --flagfile=$(arg params_folder)/flags/RegularVioBackEnd.flags
              --flagfile=$(arg params_folder)/flags/Visualizer3D.flags
              --logtostderr=1
              --colorlogtostderr=1
              --log_prefix=1
              --v=$(arg verbosity)
              --backend_type=$(arg backend_type)
              --log_output=$(arg log_output)
              --output_path=$(arg log_output_path)
              --visualize=$(arg visualize)
              --parallel_run=$(arg parallel)">

    <param name="online_run"            value="$(arg online)"/>
    <param name="use_lcd"               value="$(arg use_lcd)"/>
    <param name="use_online_cam_params" value="$(arg use_online_cam_params)"/>

    <!-- Frame IDs for Odometry -->
    <param name="world_frame_id"     value="$(arg world_frame_id)"/>
    <param name="base_link_frame_id" value="$(arg base_link_frame_id)"/>
    <param name="map_frame_id"       value="$(arg map_frame_id)"/>
    <param name="left_cam_frame_id"  value="$(arg left_cam_frame_id)"/>
    <param name="right_cam_frame_id" value="$(arg right_cam_frame_id)"/>

    <!-- Subscriber topics -->
    <!-- if we run online, use remap -->
    <remap from="left_cam"  to="$(arg left_cam_topic)"              if="$(arg online)"/>
    <remap from="right_cam" to="$(arg right_cam_topic)"             if="$(arg online)"/>
    <remap from="imu"       to="$(arg imu_topic)"                   if="$(arg online)"/>
    <remap from="gt_odom"   to="$(arg odometry_ground_truth_topic)"
           if="$(eval arg('online') and arg('odometry_ground_truth_topic') != '')"/>

    <remap from="left_cam/camera_info"  to="$(arg left_cam_info_topic)"  if="$(arg online)"/>
    <remap from="right_cam/camera_info" to="$(arg right_cam_info_topic)" if="$(arg online)"/>

    <!-- if we run offline, use params -->
    <param name="rosbag_path"            value="$(arg rosbag_path)"     unless="$(arg online)"/>
    <param name="left_cam_rosbag_topic"  value="$(arg left_cam_topic)"  unless="$(arg online)"/>
    <param name="right_cam_rosbag_topic" value="$(arg right_cam_topic)" unless="$(arg online)"/>
    <param name="imu_rosbag_topic"       value="$(arg imu_topic)"       unless="$(arg online)"/>
    <param name="ground_truth_odometry_rosbag_topic"
           value="$(arg odometry_ground_truth_topic)" unless="$(arg online)"/>

    <!-- Other subscription topics -->
    <remap from="reinit_flag" to="reinit_flag"/>
    <remap from="reinit_pose" to="reinit_pose"/>

    <!-- Remap publisher topics -->
    <remap from="odometry"                to="odometry"/>
    <remap from="resiliency"              to="resiliency"/>
    <remap from="imu_bias"                to="imu_bias"/>
    <remap from="optimized_trajectory"    to="optimized_trajectory"/>
    <remap from="pose_graph"              to="pose_graph"/>
    <remap from="mesh"                    to="mesh"/>
    <remap from="frontend_stats"          to="frontend_stats"/>
    <remap from="debug_mesh_img"          to="debug_mesh_img"/>
    <remap from="feature_tracks"          to="feature_tracks"/>
    <remap from="time_horizon_pointcloud" to="time_horizon_pointcloud"/>

    <!-- Resiliency Thresholds: TODO(Sandro) document -->
    <param name="velocity_det_threshold"  value="0.1"/>
    <param name="position_det_threshold"  value="0.3"/>
    <param name="stereo_ransac_threshold" value="20"/>
    <param name="mono_ransac_threshold"   value="30"/>

    <!-- Load calibration -->
    <!-- <rosparam command="load" file="$(arg params_folder)/calibration.yaml"/> -->
  </node>

  <!-- Launch visualizer -->
  <include file="$(find pose_graph_tools)/launch/posegraph_view.launch" >
    <arg name="frame_id"      value="$(arg world_frame_id)" />
    <arg name="graph_topic"   value="pose_graph" />
    <arg name="ns"            value="kimera_vio_ros"/>
  </include>

  <!-- Log ground-truth data only if requested-->
  <node if="$(arg log_gt_data)" name="gt_logger_node" pkg="kimera_vio_ros"
        type="gt_logger_node.py" output="screen">
    <param name="gt_topic"   value="$(arg gt_topic)"/>
    <param name="output_dir" value="$(arg log_output_path)"/>
  </node>

</launch><|MERGE_RESOLUTION|>--- conflicted
+++ resolved
@@ -31,12 +31,7 @@
   <!-- Parameters -->
   <!-- each dataset has its own set of parameter files -->
   <!-- the parameters are set in param folder, ordered by the dataset's name -->
-  <arg name="params_folder"
-<<<<<<< HEAD
-       value="$(find kimera_vio_ros)/param/$(arg dataset_name)"/>
-=======
-                       value="$(find kimera_vio)/params/$(arg dataset_name)"/>
->>>>>>> 856cf234
+  <arg name="params_folder" value="$(find kimera_vio)/params/$(arg dataset_name)"/>
 
   <!-- Specify the absolute path to the vocabulary file. -->
   <!-- This is usually in the VIO directory (VIO/vocabulary/ORBvoc.yml). -->
