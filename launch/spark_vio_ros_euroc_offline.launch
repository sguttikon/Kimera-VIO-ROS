--- conflicted
+++ resolved
@@ -9,7 +9,6 @@
   <rosparam command="load" file="$(find spark_vio_ros)/param/$(arg dataset_name)/calibration.yaml"/>
   <rosparam command="load" file="$(find spark_vio_ros)/param/$(arg dataset_name)/ros-config.yaml"/>
 
-<<<<<<< HEAD
 	<!-- More parameter arguments -->
 	<arg name="VIO_PARAMS_PATH" value="$(find spark_vio_ros)/param/$(arg dataset_name)/regularVioParameters.yaml" />
 	<arg name="TRACKER_PARAMS_PATH" value="$(find spark_vio_ros)/param/$(arg dataset_name)/trackerParameters.yaml" />
@@ -24,9 +23,9 @@
 	<arg name="OUTPUT_PATH" default="$(find spark_vio_ros)/results" />
 	<arg name="VISUALIZE" default="True" /> <!-- Note that this is duplicated from the flags file -->
 
-	<!-- Because of the current setup in spark vio this is neccessary (need to edit ETH parser) -->
-	<!-- Note that it is necessary that the autoInitialize = 1 in regularVioParameters if you don't match dummy data to your rosbag -->
-	<arg name="DUMMY_DATASET_PATH" value="$(find spark_vio_ros)/temp/dummy_eth_data" />
+  <!-- Because of the current setup in spark vio this is neccessary (need to edit ETH parser) -->
+  <!-- Note that it is necessary that the autoInitialize = 1 in regularVioParameters if you don't match dummy data to your rosbag -->
+  <arg name="DUMMY_DATASET_PATH" value="$(find spark_vio_ros)/temp/dummy_eth_data"/>
 
 	<!-- Launch main node  -->
 	<node name="stereo_vio_ros_offline" pkg="spark_vio_ros" type="stereo_vio_ros_offline" output="screen" 
@@ -49,39 +48,5 @@
   					  --log_output=$(arg LOG_OUTPUT)
   					  --output_path=$(arg OUTPUT_PATH)
   					  --visualize=$(arg VISUALIZE)" />
-=======
-  <!-- More parameter arguments -->
-  <arg name="VIO_PARAMS_PATH" value="$(find spark_vio_ros)/param/$(arg dataset_name)/regularVioParameters.yaml"/>
-  <arg name="TRACKER_PARAMS_PATH" value="$(find spark_vio_ros)/param/$(arg dataset_name)/trackerParameters.yaml"/>
-  <arg name="VIO_FLAGS_PATH" value="$(find spark_vio_ros)/param/$(arg dataset_name)/flags/StereoVIO.flags"/>
-  <arg name="MESHER_FLAGS_PATH" value="$(find spark_vio_ros)/param/$(arg dataset_name)/flags/Mesher.flags"/>
-  <arg name="BACKEND_FLAGS_PATH" value="$(find spark_vio_ros)/param/$(arg dataset_name)/flags/VioBackEnd.flags"/>
-  <arg name="REGULAR_BACKEND_FLAGS_PATH" value="$(find spark_vio_ros)/param/$(arg dataset_name)/flags/RegularVioBackEnd.flags" />
-  <arg name="VISUALIZER_FLAGS" value="$(find spark_vio_ros)/param/$(arg dataset_name)/flags/Visualizer3D.flags"/>
-  <arg name="VERBOSITY" value="0"/>
-  <arg name="BACKEND_TYPE" value="1"/> <!-- For regular VIO -->
 
-  <!-- Because of the current setup in spark vio this is neccessary (need to edit ETH parser) -->
-  <!-- Note that it is necessary that the autoInitialize = 1 in regularVioParameters if you don't match dummy data to your rosbag -->
-  <arg name="DUMMY_DATASET_PATH" value="$(find spark_vio_ros)/temp/dummy_eth_data"/>
->>>>>>> cec253d8
-
-  <!-- Launch main node  -->
-  <node name="stereo_vio_ros_offline" pkg="spark_vio_ros" type="stereo_vio_ros_offline" output="screen"
-    args="--logtostderr=1
-    --colorlogtostderr=1
-    --log_prefix=1
-    --vio_params_path=$(arg VIO_PARAMS_PATH)
-    --dataset_path=$(arg DUMMY_DATASET_PATH)
-    --initial_k=10
-    --final_k=100
-    --tracker_params_path=$(arg TRACKER_PARAMS_PATH)
-    --flagfile=$(arg VIO_FLAGS_PATH)
-    --flagfile=$(arg MESHER_FLAGS_PATH)
-    --flagfile=$(arg BACKEND_FLAGS_PATH)
-    --flagfile=$(arg REGULAR_BACKEND_FLAGS_PATH)
-    --flagfile=$(arg VISUALIZER_FLAGS)
-    --v=$(arg VERBOSITY)
-    --backend_type=$(arg BACKEND_TYPE)
-    --rosbag_path=$(arg data)"/>
 </launch>