--- conflicted
+++ resolved
@@ -287,11 +287,7 @@
           Queue Size: 100
           Value: true
         - Class: rviz/Marker
-<<<<<<< HEAD
           Enabled: true
-=======
-          Enabled: false
->>>>>>> 2a02ddb6
           Marker Topic: /kimera_vio_ros/posegraph_viewer/odometry_edges
           Name: Odometry Edges
           Namespaces:
