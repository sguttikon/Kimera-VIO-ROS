--- conflicted
+++ resolved
@@ -12,25 +12,6 @@
 
 namespace VIO {
 
-<<<<<<< HEAD
-RosDataProvider::RosDataProvider(std::string left_camera_topic,
-                                 std::string right_camera_topic,
-                                 std::string imu_topic,
-                                 std::string reinit_flag_topic = "/sparkvio/reinit_flag",
-                                 std::string reinit_pose_topic = "/sparkvio/reinit_pose"):
-  stereo_calib_(),
-  DataProvider(),
-  it_(nh_cam_),
-  left_img_subscriber_(it_, left_camera_topic, 1), // Image subscriber (left)
-  right_img_subscriber_(it_, right_camera_topic, 1), // Image subscriber (right)
-  sync(sync_pol(10), left_img_subscriber_, right_img_subscriber_),
-  last_time_stamp_(0), // initialize last timestamp (img) to be 0
-  last_imu_time_stamp_(0), // initialize last timestamp (imu) to be 0
-  frame_count_(0), // keep track of number of frames processed)
-  vio_output_() // default constructor
-{
-
-=======
 RosDataProvider::RosDataProvider(
     std::string left_camera_topic, std::string right_camera_topic,
     std::string imu_topic,
@@ -50,7 +31,7 @@
       frame_count_(0),
       // default constructor
       vio_output_() {
->>>>>>> 21fddbc0
+
   ROS_INFO(">>>>>>> Initializing Spark-VIO <<<<<<<");
   // Parse calibration info for camera and IMU
   // Calibration info on parameter server (Parsed from yaml)
@@ -257,27 +238,6 @@
     cv::Mat distortion_coeff;
 
     switch (d_coeff.size()) {
-<<<<<<< HEAD
-      case(4): // if given 4 coefficients
-        ROS_INFO("using radtan or equidistant distortion model (4 coefficients) for camera %d", i);
-        distortion_coeff = cv::Mat::zeros(1, 4, CV_64F);
-        distortion_coeff.at<double>(0,0) = d_coeff[0]; // k1
-        distortion_coeff.at<double>(0,1) = d_coeff[1]; // k2
-        distortion_coeff.at<double>(0,3) = d_coeff[2]; // p1 or k3
-        distortion_coeff.at<double>(0,4) = d_coeff[3]; // p2 or k4
-        break;
-
-      case(5): // if given 5 coefficients
-        ROS_INFO("using radtan distortion model (5 coefficients) for camera %d", i);
-        distortion_coeff = cv::Mat::zeros(1, 5, CV_64F);
-        for (int k = 0; k < 5; k++) {
-          distortion_coeff.at<double>(0, k) = d_coeff[k]; // k1, k2, k3, p1, p2
-        }
-        break;
-
-      default: // otherwise
-        ROS_FATAL("Unsupported distortion format");
-=======
     // if given 4 coefficients
     case (4):
       ROS_INFO(
@@ -300,7 +260,6 @@
 
     default: // otherwise
       ROS_FATAL("Unsupported distortion format");
->>>>>>> 21fddbc0
     }
 
     camera_param_i.distortion_coeff_ = distortion_coeff;
@@ -429,16 +388,10 @@
     const geometry_msgs::PoseStamped &reinitPose) {
 
   // Set reinitialization pose
-<<<<<<< HEAD
-  gtsam::Rot3 rotation(gtsam::Quaternion(reinitPose.pose.orientation.w,
-                          reinitPose.pose.orientation.x,
-                          reinitPose.pose.orientation.y,
-                          reinitPose.pose.orientation.z));
-=======
   gtsam::Rot3 rotation(gtsam::Quaternion(
       reinitPose.pose.orientation.w, reinitPose.pose.orientation.x,
       reinitPose.pose.orientation.y, reinitPose.pose.orientation.z));
->>>>>>> 21fddbc0
+
   gtsam::Point3 position(reinitPose.pose.position.x,
                           reinitPose.pose.position.y,
                           reinitPose.pose.position.z);
@@ -474,41 +427,6 @@
         stereo_buffer_.removeNext();
       }
       // else just waiting for next stereo frames
-
-<<<<<<< HEAD
-    // ros::Rate rate(60);
-    while (ros::ok()){
-        // Main spin of the data provider: Interpolates IMU data and build StereoImuSyncPacket
-        // (Think of this as the spin of the other parser/data-providers)
-
-        Timestamp timestamp = stereo_buffer_.getEarliestTimestamp();
-
-        if (stereo_buffer_.getEarliestTimestamp() <= last_time_stamp_) {
-            if (stereo_buffer_.size() != 0) {
-                ROS_WARN("Next frame in image buffer is from the same or earlier time than the last processed frame. Skip frame.");
-                // remove next frame (this would usually for the first frame)
-                stereo_buffer_.removeNext();
-            }
-            // else just waiting for next stereo frames
-
-        } else {
-            // Test if IMU data available
-            ImuMeasurements imu_meas;
-
-            utils::ThreadsafeImuBuffer::QueryResult imu_query =
-                                    imuData_.imu_buffer_.getImuDataInterpolatedUpperBorder(
-                                                                            last_time_stamp_,
-                                                                            timestamp,
-                                                                            &imu_meas.timestamps_,
-                                                                            &imu_meas.measurements_);
-            if (imu_query == utils::ThreadsafeImuBuffer::QueryResult::kDataAvailable) {
-
-                // data available
-                sensor_msgs::ImageConstPtr left_ros_img, right_ros_img;
-                stereo_buffer_.extractLatestImages(left_ros_img, right_ros_img);
-
-        // TODO: Move this to a different place, not in the loop?
-=======
     } else {
       // Test if IMU data available
       ImuMeasurements imu_meas;
@@ -524,39 +442,18 @@
         stereo_buffer_.extractLatestImages(left_ros_img, right_ros_img);
 
         // TODO(Yun): Move this to a different place, not in the loop?
->>>>>>> 21fddbc0
         // Stereo matching parameters
         std::string tracker_params_path;
         CHECK(nh_.getParam("tracker_params_filepath", tracker_params_path));
         VioFrontEndParams frontend_params;
         frontend_params.parseYAML(tracker_params_path);
-<<<<<<< HEAD
-          const StereoMatchingParams& stereo_matching_params = frontend_params.getStereoMatchingParams();
-=======
+
         const StereoMatchingParams &stereo_matching_params =
             frontend_params.getStereoMatchingParams();
->>>>>>> 21fddbc0
 
         // Read ROS images to cv type
         cv::Mat left_image, right_image;
 
-<<<<<<< HEAD
-        switch(stereo_matching_params.vision_sensor_type_){
-          case VisionSensorType::STEREO :
-              // no conversion
-                      left_image = readRosImage(left_ros_img);
-                      right_image = readRosImage(right_ros_img);
-              break;
-          case VisionSensorType::RGBD : // just use depth to "fake right pixel matches"
-              // apply conversion
-                      left_image = readRosRGBImage(left_ros_img);
-                      right_image = readRosDepthImage(right_ros_img);
-              break;
-            break;
-          default:
-            LOG(FATAL) << "vision sensor type not recognised.";
-            break;
-=======
         switch (stereo_matching_params.vision_sensor_type_) {
         case VisionSensorType::STEREO:
           // no conversion
@@ -573,45 +470,14 @@
         default:
           LOG(FATAL) << "vision sensor type not recognised.";
           break;
->>>>>>> 21fddbc0
         }
 
-        /* std::string img_name_left =
-            "/home/sb/Desktop/debugging/pinhole_rgbd/"
-            "left.png"; // TODO(Yun): Remove after testing
-        cv::imwrite(img_name_left, left_image);
-<<<<<<< HEAD
-        std::string img_name_right = "/home/sb/Desktop/debugging/pinhole_rgbd/right.png"; // TODO: Remove after testing
-        cv::imwrite(img_name_right, right_image);
-
-        // TODO: Modify if we don't want to use the trivial reinit pose
-              vio_output_ = vio_callback_(StereoImuSyncPacket(
-                                    StereoFrame(frame_count_,
-                                    timestamp,
-                                    left_image,
-                                    stereo_calib_.left_camera_info_,
-                                    right_image,
-                                    stereo_calib_.right_camera_info_,
-                                    stereo_calib_.camL_Pose_camR_,
-                                    stereo_matching_params),
-                                    imu_meas.timestamps_,
-                                    imu_meas.measurements_,
-                          reinit_packet_));
-=======
-        std::string img_name_right =
-            "/home/sb/Desktop/debugging/pinhole_rgbd/"
-            "right.png"; // TODO: Remove after testing
-        cv::imwrite(img_name_right, right_image); */
-
-        // TODO(Sandro): Modify if we don't want to use the trivial reinit
-        // pose
         vio_output_ = vio_callback_(StereoImuSyncPacket(
             StereoFrame(frame_count_, timestamp, left_image,
                         stereo_calib_.left_camera_info_, right_image,
                         stereo_calib_.right_camera_info_,
                         stereo_calib_.camL_Pose_camR_, stereo_matching_params),
             imu_meas.timestamps_, imu_meas.measurements_, reinit_packet_));
->>>>>>> 21fddbc0
 
         // Reset reinit flag for reinit packet
         resetReinitFlag();
@@ -619,24 +485,6 @@
         // Publish all outputs
         publishOutput();
 
-<<<<<<< HEAD
-              last_time_stamp_ = timestamp;
-              frame_count_++;
-
-            } else if (imu_query == utils::ThreadsafeImuBuffer::QueryResult::kTooFewMeasurementsAvailable) {
-                ROS_WARN("Too few IMU measurements between next frame and last frame. Skip frame.");
-                // remove next frame (this would usually for the first frame)
-                stereo_buffer_.removeNext();
-            }
-
-            // else it would be the kNotYetAvailable then just wait for next loop
-        }
-
-        // spin loop
-        ros::spinOnce();
-
-    }
-=======
         last_time_stamp_ = timestamp;
         frame_count_++;
 
@@ -656,18 +504,10 @@
     // spin loop
     ros::spinOnce();
   }
->>>>>>> 21fddbc0
 
   ROS_INFO("Done.");
   return true;
 }
-
-/*void RosDataProvider::publishOutput(const SpinOutputContainer& vio_output_) const {
-
-  gtsam::Pose pose = vio_output_.W_Pose_Blkf_;
-  gtsam::Vector3 velocity = vio_output_.W_Vel_Blkf_;
-  Timestamp ts = vio_output_.timestamp_kf_;
-*/
 
 void RosDataProvider::publishOutput() {
   // Publish Output
@@ -752,7 +592,6 @@
   }
   // Publish message
   odom_publisher_.publish(odometry_msg);
-<<<<<<< HEAD
 
   // Publish base_link TF.
   geometry_msgs::TransformStamped odom_tf;
@@ -764,8 +603,6 @@
   odom_tf.transform.translation.z = pose.z();
   odom_tf.transform.rotation = odometry_msg.pose.pose.orientation;
   odom_broadcaster_.sendTransform(odom_tf);
-=======
->>>>>>> 21fddbc0
 }
 
 void RosDataProvider::publishFrontendStats() {
@@ -780,12 +617,8 @@
   frontend_stats_msg.layout.dim[0].size = 13;
   frontend_stats_msg.layout.dim[0].stride = 1;
   frontend_stats_msg.layout.dim[0].label =
-<<<<<<< HEAD
-    "FrontEnd: nrDetFeat, nrTrackFeat, nrMoIn, nrMoPu, nrStIn, nrStPu, moRaIt, stRaIt, nrVaRKP, nrNoLRKP, nrNoRRKP, nrNoDRKP nrFaARKP";
-=======
       "FrontEnd: nrDetFeat, nrTrackFeat, nrMoIn, nrMoPu, nrStIn, nrStPu, "
       "moRaIt, stRaIt, nrVaRKP, nrNoLRKP, nrNoRRKP, nrNoDRKP nrFaARKP";
->>>>>>> 21fddbc0
 
   // Get FrontEnd Statistics to Publish
   frontend_stats_msg.data.push_back(debug_tracker_info.nrDetectedFeatures_);
@@ -819,17 +652,12 @@
   resiliency_msg.layout.dim.push_back(std_msgs::MultiArrayDimension());
   resiliency_msg.layout.dim[0].size = 8;
   resiliency_msg.layout.dim[0].stride = 1;
-<<<<<<< HEAD
-  // Publishing extra information: cov_v_det and nrStIn should be the most relevant!
-  resiliency_msg.layout.dim[0].label =
-    "Values: cbrtPDet, cbrtVDet, nrStIn, nrMoIn. Thresholds: cbrtPDet, cbrtVDet, nrStIn, nrMoIn.";
-=======
+
   // Publishing extra information:
   // cov_v_det and nrStIn should be the most relevant!
   resiliency_msg.layout.dim[0].label =
       "Values: cbrtPDet, cbrtVDet, nrStIn, nrMoIn. "
       "Thresholds : cbrtPDet, cbrtVDet, nrStIn, nrMoIn.";
->>>>>>> 21fddbc0
 
   CHECK_EQ(pose_cov.size(), 36);
   gtsam::Matrix3 position_cov = gtsam::sub(pose_cov, 3, 6, 3, 6);
@@ -861,7 +689,7 @@
   CHECK(nh_.getParam("velocity_det_threshold", vel_det_threshold));
   CHECK(nh_.getParam("position_det_threshold", pos_det_threshold));
   CHECK(nh_.getParam("stereo_ransac_threshold", stereo_ransac_threshold));
-  CHECK(nh_.getParam("mono_ransac_threshold", mono_ransac_theshold));\
+  CHECK(nh_.getParam("mono_ransac_threshold", mono_ransac_theshold));
   resiliency_msg.data.push_back(pos_det_threshold);
   resiliency_msg.data.push_back(vel_det_threshold);
   resiliency_msg.data.push_back(stereo_ransac_threshold);
@@ -884,12 +712,8 @@
   imu_bias_msg.layout.dim.push_back(std_msgs::MultiArrayDimension());
   imu_bias_msg.layout.dim[0].size = 6;
   imu_bias_msg.layout.dim[0].stride = 1;
-<<<<<<< HEAD
   imu_bias_msg.layout.dim[0].label =
     "Gyro Bias: x,y,z. Accel Bias: x,y,z";
-=======
-  imu_bias_msg.layout.dim[0].label = "Gyro Bias: x,y,z. Accel Bias: x,y,z";
->>>>>>> 21fddbc0
 
   // Get Imu Bias to Publish
   imu_bias_msg.data.push_back(gyro_bias[0]);
