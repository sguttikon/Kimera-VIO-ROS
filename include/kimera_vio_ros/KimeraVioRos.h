/* @file   KimeraVioRos.cpp
 * @brief  ROS Wrapper for Kimera-VIO
 * @author Antoni Rosinol
 */

#include <ros/ros.h>
#include <std_srvs/Trigger.h>

#include <kimera-vio/pipeline/Pipeline-definitions.h>
#include <kimera-vio/pipeline/Pipeline.h>
#include <kimera-vio/utils/Macros.h>

#include "kimera_vio_ros/RosDataProviderInterface.h"
#include "kimera_vio_ros/RosDisplay.h"
#include "kimera_vio_ros/RosVisualizer.h"

namespace VIO {

class KimeraVioRos {
 public:
  KIMERA_DELETE_COPY_CONSTRUCTORS(KimeraVioRos);
  KIMERA_POINTER_TYPEDEFS(KimeraVioRos);

  KimeraVioRos();
  virtual ~KimeraVioRos() = default;

 public:
  bool runKimeraVio();

 protected:
  bool spin();

  VIO::RosDataProviderInterface::UniquePtr createDataProvider(
      const VioParams& vio_params);

  void connectVIO();

  /**
   * @brief restartKimeraVio Callback for the rosservice to restart the pipeline
   * @param request
   * @param response
   * @return
   */
  bool restartKimeraVio(std_srvs::Trigger::Request& request,
                        std_srvs::Trigger::Response& response);

 protected:
  //! ROS
  ros::NodeHandle nh_private_;

  //! VIO
  VioParams::Ptr vio_params_;
  Pipeline::UniquePtr vio_pipeline_;

  //! Data provider
  RosDataProviderInterface::UniquePtr data_provider_;
<<<<<<< HEAD
  RosDisplay::UniquePtr ros_display_;
  RosVisualizer::UniquePtr ros_visualizer_;
=======

  //! ROS Services
>>>>>>> bd12616f
  ros::ServiceServer restart_vio_pipeline_srv_;
  std::atomic_bool restart_vio_pipeline_;
};

}  // namespace VIO<|MERGE_RESOLUTION|>--- conflicted
+++ resolved
@@ -54,13 +54,10 @@
 
   //! Data provider
   RosDataProviderInterface::UniquePtr data_provider_;
-<<<<<<< HEAD
   RosDisplay::UniquePtr ros_display_;
   RosVisualizer::UniquePtr ros_visualizer_;
-=======
 
   //! ROS Services
->>>>>>> bd12616f
   ros::ServiceServer restart_vio_pipeline_srv_;
   std::atomic_bool restart_vio_pipeline_;
 };
