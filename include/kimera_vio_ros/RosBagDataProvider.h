/**
 * @file   RosBagDataProvider.h
 * @brief  Parse rosbag and run Kimera-VIO.
 * @author Antoni Rosinol
 * @author Marcus Abate
 */

#pragma once

#include <functional>
#include <string>

#include <opencv2/opencv.hpp>

#include <nav_msgs/Odometry.h>
#include <ros/console.h>
#include <ros/ros.h>
#include <rosbag/bag.h>
#include <rosbag/view.h>
#include <sensor_msgs/Image.h>
#include <sensor_msgs/Imu.h>

#include <kimera-vio/pipeline/Pipeline-definitions.h>
#include "kimera_vio_ros/RosDataProviderInterface.h"

namespace VIO {

struct RosbagData {
  /// IMU messages
  std::vector<sensor_msgs::ImuConstPtr> imu_msgs_;
  /// The names of the images from left camera
  std::vector<sensor_msgs::ImageConstPtr> left_imgs_;
  /// The names of the images from right camera
  std::vector<sensor_msgs::ImageConstPtr> right_imgs_;
  /// Vector of timestamps see issue in .cpp file
  std::vector<Timestamp> timestamps_;
  /// Ground-truth Odometry (only if available)
  std::vector<nav_msgs::OdometryConstPtr> gt_odometry_;
  /// External odometry (only if available)
  std::vector<nav_msgs::OdometryConstPtr> external_odom_;
};

class RosbagDataProvider : public RosDataProviderInterface {
 public:
  KIMERA_DELETE_COPY_CONSTRUCTORS(RosbagDataProvider);
  KIMERA_POINTER_TYPEDEFS(RosbagDataProvider);

  RosbagDataProvider(const VioParams& vio_params);
  virtual ~RosbagDataProvider() = default;

  /**
   * @brief initialize The Rosbag data provider: it will parse the Rosbag and
   * call the VIO IMU callback (so you need to register the imu cb before), and
   * it will parse the gt odom for initialization if requested.
   */
  void initialize();

  // Returns true if the whole rosbag was successfully played, false if ROS was
  // shutdown before the rosbag finished.
  bool spin() override;

 private:
  // Parse rosbag data
  // Optionally, send a ground-truth odometry topic if available in the rosbag.
  // If gt_odom_topic is empty (""), it will be ignored.
  bool parseRosbag(const std::string& bag_path, RosbagData* rosbag_data);

  void sendImuDataToVio();

  void sendExternalOdometryToVio();

  // Get ground-truth nav state for VIO initialization.
  // It uses odometry messages inside of the rosbag as ground-truth (indexed
  // by the sequential order in the rosbag).
  VioNavState getGroundTruthVioNavState(const size_t& k_frame) const;

  void publishRosbagInfo(const Timestamp& timestamp);

  // Publish clock
  void publishClock(const Timestamp& timestamp) const;

  // Publish raw input data to ROS at keyframe rate
  void publishInputs(const Timestamp& timestamp_kf);

  // Publish outputs
  void publishOutputs();

 private:
  RosbagData rosbag_data_;

  std::string rosbag_path_;
  std::string left_imgs_topic_;
  std::string right_imgs_topic_;
  std::string imu_topic_;
  std::string gt_odom_topic_;
  std::string external_odom_topic_;

  ros::Publisher clock_pub_;
  ros::Publisher imu_pub_;
  ros::Publisher left_img_pub_;
  ros::Publisher right_img_pub_;
  ros::Publisher gt_odometry_pub_;
  ros::Publisher external_odometry_pub_;

  Timestamp timestamp_last_frame_;
  Timestamp timestamp_last_kf_;
  Timestamp timestamp_last_imu_;
  Timestamp timestamp_last_gt_;
  Timestamp timestamp_last_odom_;

  // Frame indices
  //! Left frame index
  size_t k_;
  size_t k_last_kf_;
  size_t k_last_imu_;
  size_t k_last_gt_;
<<<<<<< HEAD
  size_t k_last_odom_;

  bool log_gt_data_;
  bool is_header_written_poses_vio_;
  bool use_external_odom_;
  OfstreamWrapper output_gt_poses_csv_;
=======
>>>>>>> 86b19e84
};

}  // namespace VIO<|MERGE_RESOLUTION|>--- conflicted
+++ resolved
@@ -114,15 +114,9 @@
   size_t k_last_kf_;
   size_t k_last_imu_;
   size_t k_last_gt_;
-<<<<<<< HEAD
+
   size_t k_last_odom_;
-
-  bool log_gt_data_;
-  bool is_header_written_poses_vio_;
   bool use_external_odom_;
-  OfstreamWrapper output_gt_poses_csv_;
-=======
->>>>>>> 86b19e84
 };
 
 }  // namespace VIO